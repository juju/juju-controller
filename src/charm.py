#!/usr/bin/env python3
# Copyright 2021 Canonical Ltd.
# Licensed under the GPLv3, see LICENSE file for details.

import controlsocket
import configchangesocket
import json
import logging
import secrets
import urllib.parse
import yaml
<<<<<<< HEAD

from charms.prometheus_k8s.v0.prometheus_scrape import MetricsEndpointProvider
from ops.charm import CharmBase, CollectStatusEvent
from ops.framework import StoredState
from ops.charm import InstallEvent, RelationJoinedEvent, RelationDepartedEvent
from ops.main import main
from ops.model import ActiveStatus, BlockedStatus, Relation
from pathlib import Path
=======
import ops
from charms.prometheus_k8s.v0.prometheus_scrape import MetricsEndpointProvider
>>>>>>> abb5f63c
from typing import List

logger = logging.getLogger(__name__)


<<<<<<< HEAD
class JujuControllerCharm(CharmBase):
    METRICS_SOCKET_PATH = '/var/lib/juju/control.socket'
    CONFIG_SOCKET_PATH = '/var/lib/juju/configchange.socket'
    DB_BIND_ADDR_KEY = 'db-bind-address'
    ALL_BIND_ADDRS_KEY = 'db-bind-addresses'
    AGENT_ID_KEY = 'agent-id'

    _stored = StoredState()
=======
class JujuControllerCharm(ops.CharmBase):
    _stored = ops.StoredState()
>>>>>>> abb5f63c

    def __init__(self, *args):
        super().__init__(*args)

        self._observe()

        self._stored.set_default(
            last_bind_addresses=[],
        )

        # TODO (manadart 2024-03-05): Get these at need.
        # No need to instantiate them for every invocatoin.
        self._control_socket = controlsocket.ControlSocketClient(
            socket_path=self.METRICS_SOCKET_PATH)
        self._config_change_socket = configchangesocket.ConfigChangeSocketClient(
            socket_path=self.CONFIG_SOCKET_PATH)

    def _observe(self):
        """Set up all framework event observers."""
        self.framework.observe(self.on.install, self._on_install)
        self.framework.observe(self.on.collect_unit_status, self._on_collect_status)
        self.framework.observe(self.on.config_changed, self._on_config_changed)
        self.framework.observe(
            self.on.dashboard_relation_joined, self._on_dashboard_relation_joined)
        self.framework.observe(
            self.on.website_relation_joined, self._on_website_relation_joined)
        self.framework.observe(
            self.on.metrics_endpoint_relation_created, self._on_metrics_endpoint_relation_created)
        self.framework.observe(
            self.on.metrics_endpoint_relation_broken, self._on_metrics_endpoint_relation_broken)
        self.framework.observe(
            self.on.dbcluster_relation_changed, self._on_dbcluster_relation_changed)
        self.framework.observe(
            self.on.dbcluster_relation_departed, self._on_dbcluster_relation_departed)

    def _on_install(self, event: InstallEvent):
        """Ensure that the controller configuration file exists."""
        file_path = self._controller_config_path()
        Path(file_path).parent.mkdir(parents=True, exist_ok=True)
        open(file_path, 'w+').close()

    def _on_collect_status(self, event: CollectStatusEvent):
        if len(self._stored.last_bind_addresses) > 1:
            event.add_status(BlockedStatus(
                'multiple possible DB bind addresses; set a suitable dbcluster network binding'))

        try:
            self.api_port()
        except AgentConfException as e:
            event.add_status(BlockedStatus(
                f'cannot read controller API port from agent configuration: {e}'))

<<<<<<< HEAD
        event.add_status(ActiveStatus())
=======
    def _on_start(self, _):
        self.unit.status = ops.ActiveStatus()
>>>>>>> abb5f63c

    def _on_config_changed(self, _):
        controller_url = self.config['controller-url']
        logger.info('got a new controller-url: %r', controller_url)

    def _on_dashboard_relation_joined(self, event):
        logger.info('got a new dashboard relation: %r', event)
        if self.unit.is_leader():
            event.relation.data[self.app].update({
                'controller-url': self.config['controller-url'],
                'identity-provider-url': self.config['identity-provider-url'],
                'is-juju': str(self.config['is-juju']),
            })
        # TODO: do we need to poke something on the controller so that the `juju
        # dashboard` command will work?

    def _on_website_relation_joined(self, event):
        """Connect a website relation."""
<<<<<<< HEAD
        logger.info('got a new website relation: %r', event)

        try:
            api_port = self.api_port()
        except AgentConfException as e:
            logger.error('cannot read controller API port from agent configuration: %s', e)
=======
        logger.info("got a new website relation: %r", event)
        port = self.api_port()
        if port is None:
            logger.error("machine does not appear to be a controller")
            self.unit.status = ops.BlockedStatus('machine does not appear to be a controller')
>>>>>>> abb5f63c
            return

        address = None
        binding = self.model.get_binding(event.relation)
        if binding:
            address = binding.network.ingress_address
            if self.unit.is_leader():
                event.relation.data[self.unit].update({
                    'hostname': str(address),
                    'private-address': str(address),
                    'port': str(api_port)
                })

    def _on_metrics_endpoint_relation_created(self, event: ops.RelationJoinedEvent):
        username = metrics_username(event.relation)
        password = generate_password()
        self._control_socket.add_metrics_user(username, password)

        # Set up Prometheus scrape config
        try:
            api_port = self.api_port()
        except AgentConfException as e:
<<<<<<< HEAD
            logger.error('cannot read controller API port from agent configuration: %s', e)
=======
            self.unit.status = ops.BlockedStatus(
                f"can't read controller API port from agent.conf: {e}")
>>>>>>> abb5f63c
            return

        metrics_endpoint = MetricsEndpointProvider(
            self,
            jobs=[{
                "metrics_path": "/introspection/metrics",
                "scheme": "https",
                "static_configs": [{
                    "targets": [
                        f'*:{api_port}'
                    ]
                }],
                "basic_auth": {
                    "username": f'user-{username}',
                    "password": password,
                },
                "tls_config": {
                    "ca_file": self.ca_cert(),
                    "server_name": "juju-apiserver",
                },
            }],
        )
        metrics_endpoint.set_scrape_job_spec()

    def _on_metrics_endpoint_relation_broken(self, event: ops.RelationDepartedEvent):
        username = metrics_username(event.relation)
        self._control_socket.remove_metrics_user(username)

    def _on_dbcluster_relation_changed(self, event):
        relation = event.relation
        self._update_bind_addresses(relation)

    def _on_dbcluster_relation_departed(self, event):
        relation = event.relation
        self._update_bind_addresses(relation)

    def _update_bind_addresses(self, relation):
        """Maintain our own bind address in relation data.
        If we are the leader, aggregate the bind addresses for all the peers,
        and ensure the result is set in the application data bag.
        If the aggregate addresses have changed, rewrite the config file.
        """

        try:
            ip = self._set_db_bind_address(relation)
        except DBBindAddressException as e:
            logger.error(e)
            ip = None

        if self.unit.is_leader():
            # The event only has *other* units so include this
            # unit's bind address if we have managed to set it.
            all_bind_addresses = {self._controller_agent_id(): ip} if ip else dict()

            for unit in relation.units:
                unit_data = relation.data[unit]
                if self.DB_BIND_ADDR_KEY in unit_data:
                    agent_id = unit_data[self.AGENT_ID_KEY]
                    all_bind_addresses[agent_id] = unit_data[self.DB_BIND_ADDR_KEY]

            relation.data[self.app][self.ALL_BIND_ADDRS_KEY] = json.dumps(
                all_bind_addresses, sort_keys=True)
            self._update_config_file(all_bind_addresses)
        else:
            app_data = relation.data[self.app]
            if self.ALL_BIND_ADDRS_KEY in app_data:
                all_bind_addresses = json.loads(app_data[self.ALL_BIND_ADDRS_KEY])
            else:
                all_bind_addresses = dict()

            self._update_config_file(all_bind_addresses)

    def _set_db_bind_address(self, relation):
        """Set a db bind address for Dqlite in relation data, if we can
        determine a unique one from the relation's bound space.

        Returns the db bind address.
        """
        ips = [str(ip) for ip in self.model.get_binding(relation).network.ingress_addresses]
        self._stored.last_bind_addresses = ips
        ip = ips[0]

        if len(ips) > 1:
            raise DBBindAddressException(
                'multiple possible DB bind addresses;set a suitable cluster network binding')

        logger.info('setting DB bind address: %s', ip)
        relation.data[self.unit].update({
            self.DB_BIND_ADDR_KEY: ip,
            self.AGENT_ID_KEY: self._controller_agent_id()
        })
        return ip

    def _update_config_file(self, bind_addresses):
        logger.info('writing new DB cluster to config file: %s', bind_addresses)

        file_path = self._controller_config_path()
        with open(file_path) as conf_file:
            conf = yaml.safe_load(conf_file)

        if not conf:
            conf = dict()
        conf[self.ALL_BIND_ADDRS_KEY] = bind_addresses

        with open(file_path, 'w') as conf_file:
            yaml.dump(conf, conf_file)

        self._request_config_reload()
        self._stored.all_bind_addresses = bind_addresses

    def api_port(self) -> str:
        """Return the port on which the controller API server is listening."""
        api_addresses = self._agent_conf('apiaddresses')
        if not api_addresses:
            raise AgentConfException("agent.conf key 'apiaddresses' missing")
        if not isinstance(api_addresses, List):
            raise AgentConfException("agent.conf key 'apiaddresses' is not a list")

        parsed_url = urllib.parse.urlsplit('//' + api_addresses[0])
        if not parsed_url.port:
            raise AgentConfException('API address does not include port')
        return parsed_url.port

    def ca_cert(self) -> str:
        """Return the controller's CA certificate."""
        return self._agent_conf('cacert')

    def _agent_conf(self, key: str):
        """Read a value (by key) from the agent.conf file on disk."""
        unit_name = self.unit.name.replace('/', '-')
        agent_conf_path = f'/var/lib/juju/agents/unit-{unit_name}/agent.conf'

        with open(agent_conf_path) as agent_conf_file:
            agent_conf = yaml.safe_load(agent_conf_file)
            return agent_conf.get(key)

    def _controller_config_path(self) -> str:
        """Interrogate the running controller jujud service to determine
        the local controller ID, then use it to construct a config path.
        """
        controller_id = self._controller_agent_id()
        return f'/var/lib/juju/agents/controller-{controller_id}/controller.conf'

    def _controller_agent_id(self):
        return self._config_change_socket.get_controller_agent_id()

    def _request_config_reload(self):
        """Send a reload request to the config reload socket."""
        self._config_change_socket.reload_config()


def metrics_username(relation: ops.Relation) -> str:
    """
    Return the username used to access the metrics endpoint, for the given
    relation. This username has the form
        juju-metrics-r1
    """
    return f'juju-metrics-r{relation.id}'


def generate_password() -> str:
    return secrets.token_urlsafe(16)


class AgentConfException(Exception):
    """Raised when there are errors regarding agent configuration."""


class ControllerProcessException(Exception):
    """Raised when there are errors regarding detection of controller service or process."""


class DBBindAddressException(Exception):
    """Raised when there are errors regarding the database bind addresses"""


if __name__ == "__main__":
    ops.main(JujuControllerCharm)<|MERGE_RESOLUTION|>--- conflicted
+++ resolved
@@ -9,37 +9,21 @@
 import secrets
 import urllib.parse
 import yaml
-<<<<<<< HEAD
-
-from charms.prometheus_k8s.v0.prometheus_scrape import MetricsEndpointProvider
-from ops.charm import CharmBase, CollectStatusEvent
-from ops.framework import StoredState
-from ops.charm import InstallEvent, RelationJoinedEvent, RelationDepartedEvent
-from ops.main import main
-from ops.model import ActiveStatus, BlockedStatus, Relation
-from pathlib import Path
-=======
 import ops
 from charms.prometheus_k8s.v0.prometheus_scrape import MetricsEndpointProvider
->>>>>>> abb5f63c
 from typing import List
 
 logger = logging.getLogger(__name__)
 
 
-<<<<<<< HEAD
-class JujuControllerCharm(CharmBase):
+class JujuControllerCharm(ops.CharmBase):
     METRICS_SOCKET_PATH = '/var/lib/juju/control.socket'
     CONFIG_SOCKET_PATH = '/var/lib/juju/configchange.socket'
     DB_BIND_ADDR_KEY = 'db-bind-address'
     ALL_BIND_ADDRS_KEY = 'db-bind-addresses'
     AGENT_ID_KEY = 'agent-id'
 
-    _stored = StoredState()
-=======
-class JujuControllerCharm(ops.CharmBase):
     _stored = ops.StoredState()
->>>>>>> abb5f63c
 
     def __init__(self, *args):
         super().__init__(*args)
@@ -81,9 +65,12 @@
         Path(file_path).parent.mkdir(parents=True, exist_ok=True)
         open(file_path, 'w+').close()
 
+    def _on_start(self, _):
+        self.unit.status = ops.ActiveStatus()
+
     def _on_collect_status(self, event: CollectStatusEvent):
         if len(self._stored.last_bind_addresses) > 1:
-            event.add_status(BlockedStatus(
+            event.add_status(ops.BlockedStatus(
                 'multiple possible DB bind addresses; set a suitable dbcluster network binding'))
 
         try:
@@ -92,12 +79,7 @@
             event.add_status(BlockedStatus(
                 f'cannot read controller API port from agent configuration: {e}'))
 
-<<<<<<< HEAD
-        event.add_status(ActiveStatus())
-=======
-    def _on_start(self, _):
-        self.unit.status = ops.ActiveStatus()
->>>>>>> abb5f63c
+        event.add_status(ops.ActiveStatus())
 
     def _on_config_changed(self, _):
         controller_url = self.config['controller-url']
@@ -116,20 +98,11 @@
 
     def _on_website_relation_joined(self, event):
         """Connect a website relation."""
-<<<<<<< HEAD
-        logger.info('got a new website relation: %r', event)
-
-        try:
-            api_port = self.api_port()
-        except AgentConfException as e:
-            logger.error('cannot read controller API port from agent configuration: %s', e)
-=======
         logger.info("got a new website relation: %r", event)
         port = self.api_port()
         if port is None:
             logger.error("machine does not appear to be a controller")
             self.unit.status = ops.BlockedStatus('machine does not appear to be a controller')
->>>>>>> abb5f63c
             return
 
         address = None
@@ -152,12 +125,9 @@
         try:
             api_port = self.api_port()
         except AgentConfException as e:
-<<<<<<< HEAD
-            logger.error('cannot read controller API port from agent configuration: %s', e)
-=======
             self.unit.status = ops.BlockedStatus(
                 f"can't read controller API port from agent.conf: {e}")
->>>>>>> abb5f63c
+            logger.error('cannot read controller API port from agent configuration: %s', e)
             return
 
         metrics_endpoint = MetricsEndpointProvider(
