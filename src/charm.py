--- conflicted
+++ resolved
@@ -16,10 +16,7 @@
 from ops.charm import InstallEvent, RelationJoinedEvent, RelationDepartedEvent
 from ops.main import main
 from ops.model import ActiveStatus, BlockedStatus, Relation
-<<<<<<< HEAD
 from pathlib import Path
-=======
->>>>>>> c257e175
 from typing import List
 
 logger = logging.getLogger(__name__)
@@ -132,12 +129,9 @@
         try:
             api_port = self.api_port()
         except AgentConfException as e:
-<<<<<<< HEAD
             logger.error('cannot read controller API port from agent configuration: %s', e)
-=======
             self.unit.status = BlockedStatus(
                 f"can't read controller API port from agent.conf: {e}")
->>>>>>> c257e175
             return
 
         metrics_endpoint = MetricsEndpointProvider(
