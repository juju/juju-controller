--- conflicted
+++ resolved
@@ -2,38 +2,6 @@
 parts:
   charm:
     charm-python-packages: [setuptools,markdown]
-<<<<<<< HEAD
-bases:
-    - build-on:
-        - name: ubuntu
-          channel: "24.04"
-          architectures: ["amd64"]
-      run-on:
-        - name: ubuntu
-          channel: "24.04"
-          architectures:
-              - amd64
-              - arm64
-              - s390x
-              - ppc64el
-              - riscv64
-        - name: ubuntu
-          channel: "22.04"
-          architectures:
-              - amd64
-              - arm64
-              - s390x
-              - ppc64el
-              - riscv64
-        - name: ubuntu
-          channel: "20.04"
-          architectures:
-              - amd64
-              - arm64
-              - s390x
-              - ppc64el
-              - riscv64
-=======
     build-packages:
       - cargo
 base: ubuntu@24.04
@@ -41,5 +9,4 @@
   amd64:
   arm64:
   s390x:
-  ppc64el:
->>>>>>> c257e175
+  ppc64el: